{
<<<<<<< HEAD
  "name": "drips-sdk-test-2",
  "version": "0.0.0-test.1",
=======
  "name": "drips-sdk-test-3",
  "version": "0.0.0-test.0",
>>>>>>> 04924924
  "license": "GPL-3.0-or-later",
  "description": "💧TypeScript SDK for Drips",
  "repository": {
    "type": "git",
    "url": "https://github.com/drips-network/sdk.git"
  },
  "type": "module",
  "main": "build/index.js",
  "types": "build/index.d.ts",
  "files": [
    "build"
  ],
  "exports": {
    ".": {
      "types": "./build/index.d.ts",
      "default": "./build/index.js"
    },
    "./internal/*": null
  },
  "scripts": {
    "test": "vitest run tests/unit",
    "test:coverage": "vitest run tests/unit --coverage",
    "lint": "gts lint",
    "fix": "gts fix",
    "clean": "gts clean && rm -rf build",
    "compile": "tsc --build --force tsconfig.build.json ",
    "prepare": "npm run compile",
    "pretest": "tsc --noEmit",
    "posttest": "npm run lint",
    "gql:generate-schema": "./scripts/generate-schema.sh",
    "gql:build-types": "./scripts/build-gql-types.sh",
    "gql:build": "npm run gql:generate-schema && npm run gql:build-types"
  },
  "keywords": [],
  "devDependencies": {
    "@graphql-codegen/cli": "^5.0.7",
    "@graphql-codegen/near-operation-file-preset": "^3.0.1",
    "@graphql-codegen/schema-ast": "^4.1.0",
    "@graphql-codegen/typescript": "^4.1.6",
    "@graphql-codegen/typescript-operations": "^4.6.1",
    "@types/node": "^22.7.5",
    "@vitest/coverage-v8": "^3.2.3",
    "dotenv": "^16.5.0",
    "ethers": "^6.13.4",
    "gts": "^6.0.2",
    "ts-node": "^10.9.2",
    "typescript": "^5.6.3",
    "vitest": "^3.2.0"
  },
  "dependencies": {
    "@efstajas/versioned-parser": "^0.1.4",
    "graphql": "^16.11.0",
    "graphql-request": "^7.2.0",
    "pinata": "^2.4.0",
    "viem": "^2.30.1",
    "zod": "^3.25.28"
  }
}<|MERGE_RESOLUTION|>--- conflicted
+++ resolved
@@ -1,11 +1,6 @@
 {
-<<<<<<< HEAD
-  "name": "drips-sdk-test-2",
-  "version": "0.0.0-test.1",
-=======
   "name": "drips-sdk-test-3",
   "version": "0.0.0-test.0",
->>>>>>> 04924924
   "license": "GPL-3.0-or-later",
   "description": "💧TypeScript SDK for Drips",
   "repository": {
