import {
  PreparedTx,
  ReadBlockchainAdapter,
  TxResponse,
  WriteBlockchainAdapter,
} from '../internal/blockchain/BlockchainAdapter';
import {
  ContinuousDonation,
  PrepareContinuousDonationResult,
  prepareContinuousDonation,
} from '../internal/donations/prepareContinuousDonation';
import {
  prepareOneTimeDonation,
  OneTimeDonation,
} from '../internal/donations/prepareOneTimeDonation';
import {
  sendContinuousDonation,
  SendContinuousDonationResult,
} from '../internal/donations/sendContinuousDonation';
import {sendOneTimeDonation} from '../internal/donations/sendOneTimeDonation';
import {DripsGraphQLClient} from '../internal/graphql/createGraphQLClient';
import {
  IpfsMetadataUploaderFn,
  Metadata,
} from '../internal/shared/createPinataIpfsMetadataUploader';

export interface DonationsModule {
  sendOneTime(donation: OneTimeDonation): Promise<TxResponse>;
  sendContinuous(
    donation: ContinuousDonation,
  ): Promise<SendContinuousDonationResult>;
}

type Deps = {
  readonly graphqlClient: DripsGraphQLClient;
  readonly ipfsMetadataUploaderFn: IpfsMetadataUploaderFn<Metadata>;
  readonly adapter: ReadBlockchainAdapter | WriteBlockchainAdapter;
};

export function createDonationsModule(deps: Deps): DonationsModule {
  const {adapter, graphqlClient, ipfsMetadataUploaderFn} = deps;

  return {
<<<<<<< HEAD
    prepareOneTimeDonation: (donation: OneTimeDonation) =>
      prepareOneTimeDonation(adapter as WriteBlockchainAdapter, donation),

    sendOneTime: (donation: OneTimeDonation) =>
      sendOneTimeDonation(adapter as WriteBlockchainAdapter, donation),

    prepareContinuous: (donation: ContinuousDonation) =>
      prepareContinuousDonation(
        adapter as WriteBlockchainAdapter,
        ipfsMetadataUploaderFn,
        donation,
        graphqlClient,
      ),

    sendContinuous: (donation: ContinuousDonation) =>
=======
    sendOneTime: async (donation: OneTimeDonation) =>
      sendOneTimeDonation(adapter as WriteBlockchainAdapter, donation),

    sendContinuous: async (donation: ContinuousDonation) =>
>>>>>>> cdbad36e
      sendContinuousDonation(
        adapter as WriteBlockchainAdapter,
        ipfsMetadataUploaderFn,
        donation,
        graphqlClient,
      ),
  };
}<|MERGE_RESOLUTION|>--- conflicted
+++ resolved
@@ -41,28 +41,10 @@
   const {adapter, graphqlClient, ipfsMetadataUploaderFn} = deps;
 
   return {
-<<<<<<< HEAD
-    prepareOneTimeDonation: (donation: OneTimeDonation) =>
-      prepareOneTimeDonation(adapter as WriteBlockchainAdapter, donation),
-
     sendOneTime: (donation: OneTimeDonation) =>
       sendOneTimeDonation(adapter as WriteBlockchainAdapter, donation),
 
-    prepareContinuous: (donation: ContinuousDonation) =>
-      prepareContinuousDonation(
-        adapter as WriteBlockchainAdapter,
-        ipfsMetadataUploaderFn,
-        donation,
-        graphqlClient,
-      ),
-
     sendContinuous: (donation: ContinuousDonation) =>
-=======
-    sendOneTime: async (donation: OneTimeDonation) =>
-      sendOneTimeDonation(adapter as WriteBlockchainAdapter, donation),
-
-    sendContinuous: async (donation: ContinuousDonation) =>
->>>>>>> cdbad36e
       sendContinuousDonation(
         adapter as WriteBlockchainAdapter,
         ipfsMetadataUploaderFn,
